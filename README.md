--- conflicted
+++ resolved
@@ -1,23 +1,16 @@
 # Odin + Raylib + Hot Reload template
 
-<<<<<<< HEAD
 This is an Odin + Raylib game template with Hot Reloading pre-setup.
-=======
-This is an Odin + Raylib game template with Hot Reloading pre-setup. The techniques shown in this repository makes it possible to reload gameplay code while the game is running.
->>>>>>> fe5bdac5
+
+The techniques shown in this repository makes it possible to reload gameplay code while the game is running.
 
 By Karl Zylinski, http://zylinski.se -- Support me at https://www.patreon.com/karl_zylinski
 
 ## Quick start
 
-<<<<<<< HEAD
-Here's how to get started with hot reloading gameplay code quickly.
+Here follows a quick start guide on how to use this template and get started with hot reloading gameplay code.
 
-Linux/macOS: Below, replace `.bat` with `.sh` and `.exe` with `.bin`.
-=======
-This template is compatible with Windows, macOS and Linux. The instructions are mostly for Windows, but there is a [non-windows](#non-windows) section that explains the differences.
->>>>>>> fe5bdac5
-
+If you are on Linux / macOS: Below, replace `.bat` with `.sh` and `.exe` with `.bin`.
 
 1. Run `build_hot_reload.bat` to compile create `game.exe` and `game.dll`. Note: It expects odin compiler to be part of your PATH environment variable.
 2. Run `game.exe`, leave it running. Note: On Windows you have to copy `raylib.dll` from `your_odin_compiler/vendor/raylib/windows` into this directory.
@@ -51,11 +44,7 @@
 
 ## Extra files
 
-<<<<<<< HEAD
 In the folder `extras` you'll find some things that I often use in my games. Those files have comments at the top of each file that says what they do. It's just my personal "useful files" stash.
-=======
-Only `game/game.odin` and `game/math.odin` are required to compile the game DLL. You can delete the other `.odin` files in the `game` folder if you wish. They are there because they contain things I often use in all projects. Most of them have a description at the top of the file, explaining what it contains.
->>>>>>> fe5bdac5
 
 ## Atlas builder
 
